--- conflicted
+++ resolved
@@ -1,6 +1,2 @@
 group = org.threadly
-<<<<<<< HEAD
-version = 2.6.0
-=======
-version = 3.0.0-SNAPSHOT
->>>>>>> 9ab5a197
+version = 3.0.0-SNAPSHOT